[package]
name = "spotifyd"
version = "0.1.1"
authors = ["Simon Persson <simon@flaskpost.org>"]

[dependencies]
simplelog = "0.4"
xdg = "2.1"
ctrlc = { version = "3.1", features = ["termination"] }
rust-ini = "0.10"
getopts = "0.2"
log = "0.3"
syslog = "3.3"
daemonize = "0.2"
futures = "0.1"
tokio-core = "0.1"
tokio-signal = "0.1"
tokio-io = "0.1"
hostname = "0.1"
alsa = "0.2"
rust-crypto = "0.2.36"
<<<<<<< HEAD
=======
dbus = { version = "0.6", optional = true }
dbus-tokio = { version = "0.2", optional = true }
rspotify = "0.1.2"
chrono = "0.4"
>>>>>>> 81b5804d

[replace]
"rust-crypto:0.2.36" = { git = "https://github.com/awmath/rust-crypto.git", branch = "avx2" }

[dependencies.librespot]
git = "https://github.com/librespot-org/librespot.git"
default-features = false
features = ["with-tremor"]

[features]
alsa_backend = ["librespot/alsa-backend"]
pulseaudio_backend = ["librespot/pulseaudio-backend"]
dbus_mpris = ["dbus", "dbus-tokio"]
default = ["alsa_backend", "dbus_mpris"]<|MERGE_RESOLUTION|>--- conflicted
+++ resolved
@@ -19,13 +19,10 @@
 hostname = "0.1"
 alsa = "0.2"
 rust-crypto = "0.2.36"
-<<<<<<< HEAD
-=======
 dbus = { version = "0.6", optional = true }
 dbus-tokio = { version = "0.2", optional = true }
 rspotify = "0.1.2"
 chrono = "0.4"
->>>>>>> 81b5804d
 
 [replace]
 "rust-crypto:0.2.36" = { git = "https://github.com/awmath/rust-crypto.git", branch = "avx2" }
