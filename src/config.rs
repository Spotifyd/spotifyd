--- conflicted
+++ resolved
@@ -25,13 +25,9 @@
     feature = "pulseaudio_backend",
     feature = "portaudio_backend",
     feature = "alsa_backend",
-<<<<<<< HEAD
     feature = "pipe_backend",
-    feature = "rodio_backend"
-=======
     feature = "rodio_backend",
     feature = "rodiojack_backend",
->>>>>>> 690ab7ef
 )))]
 compile_error!("At least one of the backend features is required!");
 static BACKEND_VALUES: &[&str] = &[
@@ -43,13 +39,10 @@
     "portaudio",
     #[cfg(feature = "rodio_backend")]
     "rodio",
-<<<<<<< HEAD
     #[cfg(feature = "pipe_backend")]
     "pipe",
-=======
     #[cfg(feature = "rodiojack_backend")]
     "rodiojack",
->>>>>>> 690ab7ef
 ];
 
 /// The backend used by librespot
@@ -60,11 +53,8 @@
     PortAudio,
     PulseAudio,
     Rodio,
-<<<<<<< HEAD
     Pipe,
-=======
     RodioJack,
->>>>>>> 690ab7ef
 }
 
 fn default_backend() -> Backend {
@@ -80,11 +70,8 @@
             "portaudio" => Ok(Backend::PortAudio),
             "pulseaudio" => Ok(Backend::PulseAudio),
             "rodio" => Ok(Backend::Rodio),
-<<<<<<< HEAD
             "pipe" => Ok(Backend::Pipe),
-=======
             "rodiojack" => Ok(Backend::RodioJack),
->>>>>>> 690ab7ef
             _ => unreachable!(),
         }
     }
@@ -97,11 +84,8 @@
             Backend::PortAudio => write!(f, "portaudio"),
             Backend::PulseAudio => write!(f, "pulseaudio"),
             Backend::Rodio => write!(f, "rodio"),
-<<<<<<< HEAD
             Backend::Pipe => write!(f, "pipe"),
-=======
             Backend::RodioJack => write!(f, "rodiojack"),
->>>>>>> 690ab7ef
         }
     }
 }
