--- conflicted
+++ resolved
@@ -13,19 +13,11 @@
     Future,
     task::{Context, Poll},
 };
-<<<<<<< HEAD
-use librespot_connect::{LoadRequest, LoadRequestOptions, Spirc};
+use librespot_connect::{LoadContextOptions, LoadRequest, LoadRequestOptions, Spirc};
 use librespot_core::{Session, SpotifyId, spotify_id::SpotifyItemType};
 use librespot_metadata::audio::AudioItem;
 use librespot_playback::player::PlayerEvent;
 use log::{debug, error, warn};
-=======
-use librespot_connect::{LoadContextOptions, LoadRequest, LoadRequestOptions, Spirc};
-use librespot_core::{Session, SpotifyId, spotify_id::SpotifyItemType};
-use librespot_metadata::audio::AudioItem;
-use librespot_playback::player::PlayerEvent;
-use log::{debug, warn};
->>>>>>> 0cfbfc58
 use std::convert::TryFrom;
 use std::{
     collections::HashMap,
@@ -160,21 +152,12 @@
         }
     }
 
-    fn track_repeat(self) -> bool {
-        match self {
-            RepeatState::Track => true,
-            _ => false,
-        }
-    }
-}
-
-impl From<RepeatState> for bool {
-    fn from(repeat: RepeatState) -> Self {
-        match repeat {
-            RepeatState::None => false,
-            RepeatState::Track => true,
-            RepeatState::All => true,
-        }
+    fn repeat_track(self) -> bool {
+        matches!(self, RepeatState::Track)
+    }
+
+    fn repeat_context(self) -> bool {
+        !matches!(self, RepeatState::None)
     }
 }
 
@@ -284,6 +267,7 @@
                 insert_attr(&mut changed, "Metadata", self.to_metadata());
             }
             PlayerEvent::PositionCorrection { position_ms, .. }
+            | PlayerEvent::PositionChanged { position_ms, .. }
             | PlayerEvent::Seeked { position_ms, .. } => {
                 self.update_position(Duration::milliseconds(position_ms as i64));
                 seeked = true;
@@ -292,13 +276,8 @@
                 self.shuffle = shuffle;
                 insert_attr(&mut changed, "Shuffle", self.shuffle);
             }
-<<<<<<< HEAD
-            PlayerEvent::RepeatChanged { context: _, track } => {
-                self.repeat = track.into();
-=======
             PlayerEvent::RepeatChanged { context, track } => {
                 self.repeat = (context, track).into();
->>>>>>> 0cfbfc58
                 insert_attr(
                     &mut changed,
                     "LoopStatus",
@@ -318,13 +297,6 @@
             | PlayerEvent::SessionConnected { .. }
             | PlayerEvent::SessionDisconnected { .. }
             | PlayerEvent::SessionClientChanged { .. } => (),
-<<<<<<< HEAD
-            PlayerEvent::PositionChanged { .. } => (),
-=======
-            PlayerEvent::PositionChanged { position_ms, .. } => {
-                self.update_position(Duration::milliseconds(position_ms as i64));
-            }
->>>>>>> 0cfbfc58
         }
 
         (changed, seeked)
@@ -675,14 +647,9 @@
         });
         let local_spirc = spirc.clone();
         b.method("Stop", (), (), move |_, _, (): ()| {
-<<<<<<< HEAD
-            local_spirc
-                .disconnect(false)
-=======
             let pause_playback = false;
             local_spirc
                 .disconnect(pause_playback)
->>>>>>> 0cfbfc58
                 .map_err(|e| MethodErr::failed(&e))
         });
 
@@ -747,13 +714,9 @@
         let local_state = current_state.clone();
         b.method("OpenUri", ("uri",), (), move |_, _, (uri,): (String,)| {
             let id = SpotifyId::from_uri(&uri).map_err(|e| MethodErr::invalid_arg(&e))?;
-<<<<<<< HEAD
-            let CurrentStateInner { shuffle, .. } = *local_state.read()?;
-=======
             let CurrentStateInner {
                 shuffle, repeat, ..
             } = *local_state.read()?;
->>>>>>> 0cfbfc58
 
             let session = session.clone();
 
@@ -761,15 +724,15 @@
                 .block_on(async move {
                     use librespot_metadata::*;
                     Ok::<_, librespot_core::Error>(match id.item_type {
-                        SpotifyItemType::Album => (0, uri),
-                        SpotifyItemType::Artist => (0, uri),
-                        SpotifyItemType::Playlist => (0, uri),
                         SpotifyItemType::Track => {
                             let track = Track::get(&session, &id).await?;
                             (track.number as u32, track.album.id.to_uri()?)
                         }
-                        SpotifyItemType::Episode => (0, uri),
-                        SpotifyItemType::Show => (0, uri),
+                        SpotifyItemType::Album
+                        | SpotifyItemType::Artist
+                        | SpotifyItemType::Playlist
+                        | SpotifyItemType::Episode
+                        | SpotifyItemType::Show => (0, uri),
                         SpotifyItemType::Local | SpotifyItemType::Unknown => {
                             return Err(librespot_core::Error::unimplemented(
                                 "this type of uri is not supported",
@@ -789,19 +752,11 @@
                     LoadRequestOptions {
                         start_playing: true,
                         seek_to: 0,
-<<<<<<< HEAD
-                        context_options: Some(librespot_connect::LoadContextOptions::Options(
-                            librespot_connect::Options {
-                                shuffle,
-                                repeat: false,
-                                repeat_track: false,
-=======
                         context_options: Some(LoadContextOptions::Options(
                             librespot_connect::Options {
                                 shuffle,
-                                repeat: repeat.into(),
-                                repeat_track: repeat.track_repeat(),
->>>>>>> 0cfbfc58
+                                repeat: repeat.repeat_context(),
+                                repeat_track: repeat.repeat_track(),
                             },
                         )),
                         playing_track: Some(librespot_connect::PlayingTrack::Index(
@@ -820,18 +775,17 @@
                 Ok(playback_state.to_mpris().to_string())
             });
 
-        // let local_spirc = spirc.clone();
+        let local_spirc = spirc.clone();
         let local_state = current_state.clone();
         b.property("Shuffle")
             .emits_changed_false()
-            .get(move |_, _| Ok(local_state.read()?.shuffle));
-        // TODO: re-enable, once setting shuffle via spirc works
-        // .set(move |_, _, value| {
-        //     local_spirc
-        //         .shuffle(value)
-        //         .map(|_| None)
-        //         .map_err(|err| dbus::MethodErr::failed(&err))
-        // });
+            .get(move |_, _| Ok(local_state.read()?.shuffle))
+            .set(move |_, _, value| {
+                local_spirc
+                    .shuffle(value)
+                    .map(|_| None)
+                    .map_err(|err| dbus::MethodErr::failed(&err))
+            });
 
         b.property("Rate").emits_changed_const().get(|_, _| Ok(1.0));
         b.property("MaximumRate")
@@ -874,10 +828,10 @@
                 };
 
                 local_spirc
-                    .repeat(repeat.into())
+                    .repeat(repeat.repeat_context())
                     .map_err(|e| MethodErr::failed(&e))?;
                 local_spirc
-                    .repeat_track(repeat.track_repeat())
+                    .repeat_track(repeat.repeat_track())
                     .map_err(|e| MethodErr::failed(&e))?;
 
                 Ok(None)
