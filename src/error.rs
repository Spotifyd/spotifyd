--- conflicted
+++ resolved
@@ -71,20 +71,13 @@
     fn fmt(&self, f: &mut fmt::Formatter) -> fmt::Result {
         match self {
             ErrorKind::Subprocess { cmd, msg, shell } => match msg {
-<<<<<<< HEAD
                 Message::None => write!(f, "Failed to execute {cmd} using {shell}."),
-                Message::Error(ref e) => write!(
-=======
-                Message::None => write!(f, "Failed to execute {:?} using {:?}.", cmd, shell),
-                Message::Error(e) => write!(
->>>>>>> 061a608a
-                    f,
-                    "Failed to execute {cmd} using {shell}. Error: {e}",
-                ),
-                Message::String(s) => write!(
-                    f,
-                    "Failed to execute {cmd} using {shell}. Error: {s}",
-                ),
+                Message::Error(e) => {
+                    write!(f, "Failed to execute {cmd} using {shell}. Error: {e}",)
+                }
+                Message::String(s) => {
+                    write!(f, "Failed to execute {cmd} using {shell}. Error: {s}",)
+                }
             },
             ErrorKind::NormalisationPregainInvalid => write!(
                 f,
