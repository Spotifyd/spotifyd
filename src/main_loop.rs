use crate::config::DBusType;
#[cfg(feature = "dbus_mpris")]
use crate::dbus_mpris::DbusServer;
use crate::process::spawn_program_on_event;
use futures::{
    self,
    future::{self, Fuse, FusedFuture},
    stream::Peekable,
    Future, FutureExt, StreamExt,
};
use librespot_connect::spirc::Spirc;
use librespot_core::{
    authentication::Credentials,
    cache::Cache,
    config::{ConnectConfig, DeviceType, SessionConfig},
    session::{Session, SessionError},
};
use librespot_discovery::Discovery;
use librespot_playback::{
    audio_backend::Sink,
    config::{AudioFormat, PlayerConfig},
    mixer::Mixer,
    player::Player,
};
use log::error;
use std::pin::Pin;
use std::sync::Arc;

pub struct AudioSetup {
    pub mixer: Box<dyn FnMut() -> Box<dyn Mixer>>,
    pub backend: fn(Option<String>, AudioFormat) -> Box<dyn Sink>,
    pub audio_device: Option<String>,
    pub audio_format: AudioFormat,
}

pub struct SpotifydState {
    pub cache: Option<Cache>,
    pub device_name: String,
    pub player_event_program: Option<String>,
}

pub(crate) enum CredentialsProvider {
    Discovery(Peekable<Discovery>),
    SpotifyCredentials(Credentials),
}

impl From<Discovery> for CredentialsProvider {
    fn from(stream: Discovery) -> Self {
        CredentialsProvider::Discovery(stream.peekable())
    }
}

impl CredentialsProvider {
    async fn get_credentials(&mut self) -> Credentials {
        match self {
            CredentialsProvider::Discovery(stream) => stream.next().await.unwrap(),
            CredentialsProvider::SpotifyCredentials(creds) => creds.clone(),
        }
    }

    // wait for an incoming connection if the underlying provider is a discovery stream
    async fn incoming_connection(&mut self) {
        match self {
            CredentialsProvider::Discovery(stream) => {
                let peeked = Pin::new(stream).peek().await;
                if peeked.is_none() {
                    future::pending().await
                }
            }
            _ => future::pending().await,
        }
    }
}

pub(crate) struct MainLoop {
    pub(crate) audio_setup: AudioSetup,
    pub(crate) spotifyd_state: SpotifydState,
    pub(crate) player_config: PlayerConfig,
    pub(crate) session_config: SessionConfig,
    pub(crate) autoplay: bool,
    pub(crate) has_volume_ctrl: bool,
    pub(crate) initial_volume: Option<u16>,
    pub(crate) shell: String,
    pub(crate) device_type: DeviceType,
    #[cfg_attr(not(feature = "dbus_mpris"), allow(unused))]
    pub(crate) use_mpris: bool,
    #[cfg_attr(not(feature = "dbus_mpris"), allow(unused))]
    pub(crate) dbus_type: DBusType,
    pub(crate) credentials_provider: CredentialsProvider,
}

impl MainLoop {
    async fn get_session(&mut self) -> Result<Session, SessionError> {
        let creds = self.credentials_provider.get_credentials().await;

        let session_config = self.session_config.clone();
        let cache = self.spotifyd_state.cache.clone();

        Session::connect(session_config, creds, cache, false)
            .await
            .map(|(session, _creds)| session)
    }

    pub(crate) async fn run(&mut self) {
        tokio::pin! {
            let ctrl_c = tokio::signal::ctrl_c();
        }

        'mainloop: loop {
            let session = tokio::select!(
                _ = &mut ctrl_c => {
                    break 'mainloop;
                }
                session = self.get_session() => {
                    match session {
                        Ok(session) => session,
                        Err(err) => {
                            error!("failed to connect to spotify: {}", err);
                            break 'mainloop;
                        }
                    }
                }
            );

            let mixer = (self.audio_setup.mixer)();
            let backend = self.audio_setup.backend;
            let audio_device = self.audio_setup.audio_device.clone();
            let audio_format = self.audio_setup.audio_format;
            let (player, mut event_channel) = Player::new(
                self.player_config.clone(),
                session.clone(),
<<<<<<< HEAD
                audio_filter,
                move || (backend)(audio_device, audio_format),
=======
                mixer.get_soft_volume(),
                // TODO: dunno how to work with AudioFormat yet, maybe dig further if this
                // doesn't work for all configurations
                move || (backend)(audio_device, AudioFormat::default()),
>>>>>>> a512c1bf
            );

            let (spirc, spirc_task) = Spirc::new(
                ConnectConfig {
                    autoplay: self.autoplay,
                    name: self.spotifyd_state.device_name.clone(),
                    device_type: self.device_type,
                    initial_volume: self.initial_volume,
                    has_volume_ctrl: self.has_volume_ctrl,
                },
                session.clone(),
                player,
                mixer,
            );

            tokio::pin!(spirc_task);

            let shared_spirc = Arc::new(spirc);

            // we don't necessarily have a dbus server
            let mut dbus_server: Pin<Box<dyn Future<Output = ()>>> = Box::pin(future::pending());

            #[cfg(feature = "dbus_mpris")]
            let mpris_event_tx = if self.use_mpris {
                let (tx, rx) = tokio::sync::mpsc::unbounded_channel();
                dbus_server = Box::pin(DbusServer::new(
                    session,
                    shared_spirc.clone(),
                    self.spotifyd_state.device_name.clone(),
                    rx,
                    self.dbus_type,
                ));
                Some(tx)
            } else {
                None
            };

            let mut running_event_program = Box::pin(Fuse::terminated());

            loop {
                tokio::select!(
                    // a new session has been started via the discovery stream
                    _ = self.credentials_provider.incoming_connection() => {
                        shared_spirc.shutdown();
                        break;
                    }
                    // the program should shut down
                    _ = &mut ctrl_c => {
                        shared_spirc.shutdown();
                        break 'mainloop;
                    }
                    // spirc was shut down by some external factor
                    _ = &mut spirc_task => {
                        break;
                    }
                    // dbus stopped unexpectedly
                    _ = &mut dbus_server => {
                        shared_spirc.shutdown();
                        break 'mainloop;
                    }
                    // a new player event is available and no program is running
                    event = event_channel.recv(), if running_event_program.is_terminated() => {
                        let event = event.unwrap();
                        #[cfg(feature = "dbus_mpris")]
                        if let Some(ref tx) = mpris_event_tx {
                            tx.send(event.clone()).unwrap();
                        }
                        if let Some(ref cmd) = self.spotifyd_state.player_event_program {
                            match spawn_program_on_event(&self.shell, cmd, event) {
                                Ok(child) => running_event_program = Box::pin(child.wait().fuse()),
                                Err(e) => error!("{}", e),
                            }
                        }
                    }
                    // a running program has finished
                    result = &mut running_event_program, if !running_event_program.is_terminated() => {
                        match result {
                            // Exited without error...
                            Ok(_) => (),
                            // Exited with error...
                            Err(e) => error!("{}", e),
                        }
                    }
                )
            }
        }
    }
}<|MERGE_RESOLUTION|>--- conflicted
+++ resolved
@@ -129,15 +129,8 @@
             let (player, mut event_channel) = Player::new(
                 self.player_config.clone(),
                 session.clone(),
-<<<<<<< HEAD
-                audio_filter,
+                mixer.get_soft_volume(),
                 move || (backend)(audio_device, audio_format),
-=======
-                mixer.get_soft_volume(),
-                // TODO: dunno how to work with AudioFormat yet, maybe dig further if this
-                // doesn't work for all configurations
-                move || (backend)(audio_device, AudioFormat::default()),
->>>>>>> a512c1bf
             );
 
             let (spirc, spirc_task) = Spirc::new(
