use color_eyre::{
    Section as _,
    eyre::{self, Context as _},
};
use librespot_core::SessionConfig;
use librespot_core::{Session, authentication::Credentials};
use librespot_oauth::OAuthClientBuilder;
use log::info;
use tokio::runtime::Runtime;

use crate::{LogTarget, config::CliConfig, setup_logger};

pub(crate) fn run_oauth(mut cli_config: CliConfig, oauth_port: u16) -> eyre::Result<()> {
    setup_logger(LogTarget::Terminal, cli_config.verbose)?;

    cli_config
        .load_config_file_values()
        .wrap_err("failed to read config file")?;

    let cache = cli_config
        .shared_config
        .get_cache(true)
        .with_note(|| "The result of the authentication needs to be cached to be usable later.")?;

    const OAUTH_SCOPES: &[&str] = &[
        "app-remote-control",
        "playlist-modify",
        "playlist-modify-private",
        "playlist-modify-public",
        "playlist-read",
        "playlist-read-collaborative",
        "playlist-read-private",
        "streaming",
        "ugc-image-upload",
        "user-follow-modify",
        "user-follow-read",
        "user-library-modify",
        "user-library-read",
        "user-modify",
        "user-modify-playback-state",
        "user-modify-private",
        "user-personalized",
        "user-read-birthdate",
        "user-read-currently-playing",
        "user-read-email",
        "user-read-play-history",
        "user-read-playback-position",
        "user-read-playback-state",
        "user-read-private",
        "user-read-recently-played",
        "user-top-read",
    ];

    let session_config = SessionConfig {
        proxy: cli_config.shared_config.proxy_url(),
        ..Default::default()
    };

<<<<<<< HEAD
    let client = librespot_oauth::OAuthClientBuilder::new(
=======
    let oauth_client = OAuthClientBuilder::new(
>>>>>>> 0cfbfc58
        &session_config.client_id,
        &format!("http://127.0.0.1:{oauth_port}/login"),
        OAUTH_SCOPES.to_vec(),
    )
<<<<<<< HEAD
    .with_custom_message(r#"<h3 style="color: darkgreen; align: center;">Authentication successful! You can now return to spotifyd.</h3>"#)
    .open_in_browser()
    .build()
    .wrap_err("token retrieval failed")?;
=======
    .build()
    .wrap_err("client creation failed")?;

    let token = oauth_client
        .get_access_token()
        .wrap_err("token retrival failed")?;
>>>>>>> 0cfbfc58

    Runtime::new().unwrap().block_on(async move {
        let token = client.get_access_token_async().await?;
        let creds = Credentials::with_access_token(token.access_token);

        let session = Session::new(session_config, Some(cache));
        session.connect(creds, true).await
    })?;

    info!("\nLogin successful! You are now ready to run spotifyd.");

    Ok(())
}<|MERGE_RESOLUTION|>--- conflicted
+++ resolved
@@ -56,31 +56,18 @@
         ..Default::default()
     };
 
-<<<<<<< HEAD
-    let client = librespot_oauth::OAuthClientBuilder::new(
-=======
     let oauth_client = OAuthClientBuilder::new(
->>>>>>> 0cfbfc58
         &session_config.client_id,
         &format!("http://127.0.0.1:{oauth_port}/login"),
         OAUTH_SCOPES.to_vec(),
     )
-<<<<<<< HEAD
     .with_custom_message(r#"<h3 style="color: darkgreen; align: center;">Authentication successful! You can now return to spotifyd.</h3>"#)
     .open_in_browser()
     .build()
-    .wrap_err("token retrieval failed")?;
-=======
-    .build()
     .wrap_err("client creation failed")?;
 
-    let token = oauth_client
-        .get_access_token()
-        .wrap_err("token retrival failed")?;
->>>>>>> 0cfbfc58
-
     Runtime::new().unwrap().block_on(async move {
-        let token = client.get_access_token_async().await?;
+        let token = oauth_client.get_access_token_async().await?;
         let creds = Credentials::with_access_token(token.access_token);
 
         let session = Session::new(session_config, Some(cache));
