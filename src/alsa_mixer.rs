use librespot_playback::mixer::{Mixer, MixerConfig};
use log::error;
use std::error::Error;

#[derive(Clone)]
pub struct AlsaMixer {
    pub device: String,
    pub mixer: String,
    pub linear_scaling: bool,
}

impl AlsaMixer {
    fn set_volume_with_err(&self, volume: u16) -> Result<(), Box<dyn Error>> {
        let mixer = alsa::mixer::Mixer::new(&self.device, false)?;

        let selem_id = alsa::mixer::SelemId::new(&self.mixer, 0);
        let elem = mixer.find_selem(&selem_id).ok_or_else(|| {
            format!(
                "Couldn't find selem with name '{}'.",
                selem_id.get_name().unwrap_or("unnamed")
            )
        })?;

        let (min, max) = elem.get_playback_volume_range();

        let volume_steps = (max - min) as f64;
        let normalised_volume = if self.linear_scaling {
<<<<<<< HEAD
            (((volume as f64) / (u16::max_value() as f64)) * volume_steps) as i64 + min
        } else {
            ((volume as f64 + 1.0).log((u16::MAX as f64) + 1.0) * volume_steps).floor() as i64 + min
=======
            ((f64::from(volume) / f64::from(u16::MAX)) * volume_steps) as i64 + min
        } else {
            (f64::from(volume).log(f64::from(u16::MAX)) * volume_steps).floor() as i64 + min
>>>>>>> e280d841
        };

        elem.set_playback_volume_all(normalised_volume)?;
        Ok(())
    }
}

impl Mixer for AlsaMixer {
    fn open(_: MixerConfig) -> AlsaMixer {
        AlsaMixer {
            device: "default".to_string(),
            mixer: "Master".to_string(),
            linear_scaling: false,
        }
    }

    fn volume(&self) -> u16 {
        let selem_id = alsa::mixer::SelemId::new(&self.mixer, 0);
        let mixer = alsa::mixer::Mixer::new(&self.device, false).ok();
        let vol = mixer
            .as_ref()
            .and_then(|mixer| mixer.find_selem(&selem_id))
            .and_then(|elem| {
                let (min, max) = elem.get_playback_volume_range();
                elem.get_playback_volume(alsa::mixer::SelemChannelId::mono())
                    .ok()
                    .map(|volume| {
                        (((volume - min) as f64 / (max - min) as f64) * (u16::MAX as f64)).floor()
                            as u16
                    })
            });
        match vol {
            Some(vol) => vol,
            None => {
                error!(
                    "Couldn't read volume from alsa device with name \"{}\".",
                    self.device
                );
                0
            }
        }
    }

    fn set_volume(&self, volume: u16) {
        match self.set_volume_with_err(volume) {
            Ok(_) => (),
            Err(e) => error!("Couldn't set volume: {:?}", e),
        }
    }
}<|MERGE_RESOLUTION|>--- conflicted
+++ resolved
@@ -25,15 +25,9 @@
 
         let volume_steps = (max - min) as f64;
         let normalised_volume = if self.linear_scaling {
-<<<<<<< HEAD
-            (((volume as f64) / (u16::max_value() as f64)) * volume_steps) as i64 + min
+            (((volume as f64) / (u16::MAX as f64)) * volume_steps) as i64 + min
         } else {
             ((volume as f64 + 1.0).log((u16::MAX as f64) + 1.0) * volume_steps).floor() as i64 + min
-=======
-            ((f64::from(volume) / f64::from(u16::MAX)) * volume_steps) as i64 + min
-        } else {
-            (f64::from(volume).log(f64::from(u16::MAX)) * volume_steps).floor() as i64 + min
->>>>>>> e280d841
         };
 
         elem.set_playback_volume_all(normalised_volume)?;
