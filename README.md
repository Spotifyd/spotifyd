--- conflicted
+++ resolved
@@ -118,12 +118,7 @@
 spotifyd --help
 ```
 
-<<<<<<< HEAD
 ### Configuration file
-=======
-This method also allows further configuration by specifying more feature flags
-as shown [further down](#command-line-arguments).
->>>>>>> 73060f0e
 
 `Spotifyd` is able to load configuration values from a file too. The file has to be named `spotifyd.conf` and reside in the user's configuration directory (`~/.config/spotifyd`) or the system configuration directory (`/etc` or `/etc/xdg/spotifyd`).
 
@@ -133,19 +128,11 @@
 
 ```ini
 [global]
-<<<<<<< HEAD
 username = USER                                          # Spotify username
 password = PASS                                          # Spotify password
 password_cmd = command_that_writes_password_to_stdout    # can be used as alternative to `password`
 use_keyring = true                                       # can be used as alternative to `password`
 backend = alsa                                           # run `spotifyd --backends` for possible values
-=======
-username = USER
-password = PASS
-# password_cmd = command_that_writes_password_to_stdout  # can be used as alternative to `password`
-# use_keyring = true                                     # can be used as alternative to `password`
-backend = alsa                                           # run `spotifyd --help` for possible values
->>>>>>> 73060f0e
 device = alsa_audio_device                               # run `aplay -L` for possible values
 control = alsa_audio_device                              # device for the mixer, if not the same as 'device'
 mixer = PCM
@@ -203,114 +190,7 @@
   secret-tool store --label='name you choose' application rust-keyring service spotifyd username <your-username>
   ```
 
-<<<<<<< HEAD
 #### Shell used to run commands indicated by `password_cmd` or `on_song_changed_hook` <!-- omit in toc -->
-=======
-**Shell used to run commands indicated by `password_cmd` or `onevent`**
-
-If either of these options is given, the shell `spotifyd` will use to run 
-their commands is the shell indicated by the `SHELL` environment variable, if 
-set. If the `SHELL` environment variable is not set, `spotifyd` will use the 
-user's default shell, which, on linux and the BSDs, is the shell listed in 
-`/etc/passwd`, and, on macOS, is the shell listed in the output of 
-`dscl . -read /Users/<username> UserShell`.
-
-## Command Line Arguments
-
-`spotifyd --help` gives an up-to-date list of available arguments. The command
-line arguments allows for specifying a PID file, setting a verbose mode, run in
-no-daemon mode, among other things.
-
-## Audio Backend
-
-By default, the audio backend is ALSA, as ALSA is available by default on a lot
-of machines and requires no extra dependencies. There is also support for
-`pulseaudio` and `portaudio`. 
-
-### PulseAudio
-
-To use PulseAudio, compile with the `--features` flag to enable
-it:
-
-```bash
-cargo build --release --features="pulseaudio_backend"
-```
-
-You will need the development package for PulseAudio, as well
-as `build-essential` or the equivalent in your distribution.
-
-### PortAudio
-To use PortAudio (works on OSX), compile with the `--features` flag to enable it:
-
-```bash
-cargo build --release --no-default-features --features="portaudio_backend"
-```
-
-You will need the development package for PortAudio (`brew install portaudio`), as well
-as `build-essential` or the equivalent in your distribution.
-
-
-# Usage
-
-Spotifyd communicates over the Spotify Connect protocol, meaning that it can be
-controlled from the official Spotify client on Android/iOS/Desktop.
-
-For a more lightweight and scriptable alternative, there is
-the [Spotify Connect
-API](https://developer.spotify.com/documentation/web-api/guides/using-connect-web-api/).
-
-## D-Bus MPRIS
-
-Spotifyd implements 
-[D-Bus MPRIS](https://specifications.freedesktop.org/mpris-spec/latest/) which 
-means it can be controlled by some generic media playback controllers such as
-[playerctl](https://github.com/acrisci/playerctl/tree/4cf5ba8ad00f47c8db8af0fd20286b050921a6e1)
-as well as some tools specifically designed for use with the official Spotify
-client such as [sp](https://gist.github.com/wandernauta/6800547) (requires
-changing the DBus service name to spotifyd instead of spotify).
-
-The D-Bus server is currently experimental. Enable the `dbus_mpris` feature when
-compiling to try it out.
-
-## Running as a systemd service
-
-A systemd.service unit file is provided to help run spotifyd as a service on
-systemd-based systems. The file `contrib/spotifyd.service` should be copied to
-either:
-
-    /etc/systemd/user/
-    ~/.config/systemd/user/
-
-Packagers of systemd-based distributions are encouraged to include the file in
-the former location. End-user should prefer the latter.
-
-It should be noted that some targets are not available when running under the
-user directory, such as `network-online.target`.
-
-Control of the daemon is then done via systemd. The following example commands
-will run the service once and enable the service to always run on login in the
-future respectively:
-
-    systemctl --user start spotifyd.service
-    systemctl --user enable spotifyd.service
-
-# Logging
-
-In `--no-daemon` mode, the log is written to standard output, otherwise it is
-written to syslog, and where it's written can be configured in your system
-logger.
-
-The verbose mode adds more information; please enable this mode when submitting
-a bug report.
-
-# Common Issues
-
-* Spotifyd will not work without Spotify Premium
-* The device name cannot contain spaces
-* Launching in discovery mode (username and password left empty) makes the daemon undiscoverable from within the app. See #373.
-
-# Credits
->>>>>>> 73060f0e
 
 If either of these options is given, the shell `spotifyd` will use to run their commands is the shell indicated by the `SHELL` environment variable, if set. If the `SHELL` environment variable is not set, `spotifyd` will use the 
 user's default shell, which, on linux and the BSDs, is the shell listed in `/etc/passwd`, and, on macOS, is the shell listed in the output of `dscl . -read /Users/<username> UserShell`.