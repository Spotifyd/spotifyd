--- conflicted
+++ resolved
@@ -8,7 +8,16 @@
   "skipCi": true,
   "contributors": [
     {
-<<<<<<< HEAD
+      "login": "SirWindfield",
+      "name": "SirWindfield",
+      "avatar_url": "https://avatars.githubusercontent.com/u/5113257?v=4",
+      "profile": "https://github.com/SirWindfield",
+      "contributions": [
+        "code",
+        "infra"
+      ]
+    },
+    {
       "login": "0jdxt",
       "name": "0jdxt",
       "avatar_url": "https://avatars.githubusercontent.com/u/4650251?v=4",
@@ -16,15 +25,6 @@
       "contributions": [
         "code",
         "doc"
-=======
-      "login": "SirWindfield",
-      "name": "SirWindfield",
-      "avatar_url": "https://avatars.githubusercontent.com/u/5113257?v=4",
-      "profile": "https://github.com/SirWindfield",
-      "contributions": [
-        "code",
-        "infra"
->>>>>>> 186922d6
       ]
     }
   ],
