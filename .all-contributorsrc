--- conflicted
+++ resolved
@@ -8,12 +8,6 @@
   "skipCi": true,
   "contributors": [
     {
-<<<<<<< HEAD
-      "login": "bcmyers",
-      "name": "Brian Myers",
-      "avatar_url": "https://avatars.githubusercontent.com/u/10109972?v=4",
-      "profile": "https://github.com/bcmyers",
-=======
       "login": "SirWindfield",
       "name": "SirWindfield",
       "avatar_url": "https://avatars.githubusercontent.com/u/5113257?v=4",
@@ -28,7 +22,16 @@
       "name": "0jdxt",
       "avatar_url": "https://avatars.githubusercontent.com/u/4650251?v=4",
       "profile": "http://gitlab.com/jdxt",
->>>>>>> 6221ce80
+      "contributions": [
+        "code",
+        "doc"
+      ]
+    },
+    {
+      "login": "bcmyers",
+      "name": "Brian Myers",
+      "avatar_url": "https://avatars.githubusercontent.com/u/10109972?v=4",
+      "profile": "https://github.com/bcmyers",
       "contributions": [
         "code",
         "doc"
